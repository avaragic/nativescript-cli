interface Object {
	[key: string]: any;
}

interface IStringDictionary extends IDictionary<string> { }


/**
 * Describes iTunes Connect application types
 */
interface IiTunesConnectApplicationType {
	/**
	 * Applications developed for iOS
	 * @type {string}
	 */
	iOS: string;
	/**
	 * Applications developed for Mac OS
	 * @type {string}
	 */
	Mac: string;
}

/**
 * Descibes iTunes Connect applications
 */
interface IiTunesConnectApplication {
	/**
	 * Unique Apple ID for each application. Automatically generated and assigned by Apple.
	 * @type {string}
	 */
	adamId: string;
	/**
	 * No information available.
	 * @type {number}
	 */
	addOnCount: number;
	/**
	 * The application's bundle identifier.
	 * @type {string}
	 */
	bundleId: string;
	/**
	 * Application's name
	 * @type {string}
	 */
	name: string;
	/**
	 * Application's stock keeping unit. User-defined unique string to keep track of the applications
	 * @type {string}
	 */
	sku: string;
	/**
	 * Application's type
	 * @type {IItunesConnectApplicationTypes}
	 */
	type: string;
	/**
	 * Application's current version
	 * @type {string}
	 */
	version: string;
}

/**
 * Describes data returned from querying itunes' Content Delivery api
 */
interface IContentDeliveryBody {
	/**
	 * Error object - likely present if result's Success is false.
	 */
	error?: Error;

	/**
	 * Query results.
	 */
	result: {
		/**
		 * A list of the user's applications.
		 * @type {IItunesConnectApplication[]}
		 */
		Applications: IiTunesConnectApplication[];
		/**
		 * Error code - likely present if Success is false.
		 * @type {number}
		 */
		ErrorCode?: number;
		/**
		 * Error message - likely present if Success is false.
		 * @type {string}
		 */
		ErrorMessage?: string;
		/**
		 * Error message - likely present if Success is false.
		 * @type {string[]}
		 */
		Errors?: string[];
		/**
		 * Indication whether the query was a success or not.
		 * @type {boolean}
		 */
		Success: boolean;
	};
}

declare module Server {
	interface IResponse {
		response: any;
		body?: any;
		headers: any;
		error?: Error;
	}

	interface IHttpClient {
		httpRequest(url: string): Promise<IResponse>;
		httpRequest(options: any, proxySettings?: IProxySettings): Promise<IResponse>;
	}

	interface IRequestResponseData {
		statusCode: number;
		headers: { [index: string]: any };
		pipe(destination: any, options?: { end?: boolean; }): IRequestResponseData;
		on(event: string, listener: Function): void;
	}
}

interface IDisposable {
	dispose(): void;
}

/**
 * Describes options that can be passed to fs.readFile method.
 */
interface IReadFileOptions {
	/**
	 * Defines the encoding. Defaults to null.
	 */
	encoding: string;

	/**
	 * Defines file flags. Defaults to "r".
	 */
	flag?: string;
}

interface IFileSystem {
	zipFiles(zipFile: string, files: string[], zipPathCallback: (path: string) => string): Promise<void>;
	unzip(zipFile: string, destinationDir: string, options?: { overwriteExisitingFiles?: boolean; caseSensitive?: boolean }, fileFilters?: string[]): Promise<void>;

	/**
	 * Test whether or not the given path exists by checking with the file system.
	 * @param {string} path Path to be checked.
	 * @returns {boolean} True if path exists, false otherwise.
	 */
	exists(path: string): boolean;

	/**
	 * Deletes a file.
	 * @param {string} path Path to be deleted.
	 * @returns {void} undefined
	 */
	deleteFile(path: string): void;

	/**
	 * Deletes whole directory. Implementation uses shelljs.
	 * @param {string} directory Path to directory that has to be deleted.
	 * @returns {void}
	 */
	deleteDirectory(directory: string): void;

	/**
	 * Returns the size of specified file.
	 * @param {string} path Path to file.
	 * @returns {number} File size in bytes.
	 */
	getFileSize(path: string): number;

	futureFromEvent(eventEmitter: NodeJS.EventEmitter, event: string): Promise<any>;

	/**
	 * Create a new directory and any necessary subdirectories at specified location.
	 * @param {string} path Directory to be created.
	 * @returns {void}
	 */
	createDirectory(path: string): void;

	/**
	 * Reads contents of directory and returns an array of filenames excluding '.' and '..'.
	 * @param {string} path Path to directory to be checked.
	 * @retruns {string[]} Array of filenames excluding '.' and '..'
	 */
	readDirectory(path: string): string[];

	/**
	 * Reads the entire contents of a file.
	 * @param {string} filename Path to the file that has to be read.
	 * @param {string} @optional options Options used for reading the file - encoding and flags.
	 * @returns {string|NodeBuffer} Content of the file as buffer. In case encoding is specified, the content is returned as string.
	 */
	readFile(filename: string, options?: IReadFileOptions): string | NodeBuffer;

	/**
	 * Reads the entire contents of a file and returns the result as string.
	 * @param {string} filename Path to the file that has to be read.
	 * @param {string} @optional options Options used for reading the file - encoding and flags. If options are not passed, utf8 is used.
	 * @returns {string} Content of the file as string.
	 */
	readText(filename: string, encoding?: IReadFileOptions | string): string;

	/**
	 * Reads the entire content of a file and parses it to JSON object.
	 * @param {string} filename Path to the file that has to be read.
	 * @param {string} @optional encoding File encoding, defaults to utf8.
	 * @returns {string} Content of the file as JSON object.
	 */
	readJson(filename: string, encoding?: string): any;

	readStdin(): Promise<string>;

	/**
	 * Writes data to a file, replacing the file if it already exists. data can be a string or a buffer.
	 * @param {string} filename Path to file to be created.
	 * @param {string | NodeBuffer} data Data to be written to file.
	 * @param {string} encoding @optional File encoding, defaults to utf8.
	 * @returns {void}
	 */
	writeFile(filename: string, data: string | NodeBuffer, encoding?: string): void;

	/**
	 * Appends data to a file, creating the file if it does not yet exist. Data can be a string or a buffer.
	 * @param {string} filename Path to file to be created.
	 * @param {string | NodeBuffer} data Data to be appended to file.
	 * @param {string} encoding @optional File encoding, defaults to utf8.
	 * @returns {void}
	 */
	appendFile(filename: string, data: string | NodeBuffer, encoding?: string): void;

	/**
	 * Writes JSON data to file.
	 * @param {string} filename Path to file to be created.
	 * @param {any} data JSON data to be written to file.
	 * @param {string} space Identation that will be used for the file.
	 * @param {string} encoding @optional File encoding, defaults to utf8.
	 * @returns {void}
	 */
	writeJson(filename: string, data: any, space?: string, encoding?: string): void;

	/**
	 * Copies a file.
	 * @param {string} sourceFileName The original file that has to be copied.
	 * @param {string} destinationFileName The filepath where the file should be copied.
	 * @returns {void}
	 */
	copyFile(sourceFileName: string, destinationFileName: string): void;

	/**
	 * Returns unique file name based on the passed name by checkin if it exists and adding numbers to the passed name until a non-existent file is found.
	 * @param {string} baseName The name based on which the unique name will be generated.
	 * @returns {string} Unique filename. In case baseName does not exist, it will be returned.
	 */
	getUniqueFileName(baseName: string): string;

	/**
	 * Checks if specified directory is empty.
	 * @param {string} directoryPath The directory that will be checked.
	 * @returns {boolean} True in case the directory is empty. False otherwise.
	 */
	isEmptyDir(directoryPath: string): boolean;

	isRelativePath(path: string): boolean /* feels so lonely here, I don't have a Future */;

	/**
	 * Checks if directory exists and if not - creates it.
	 * @param {string} directoryPath Directory path.
	 * @returns {void}
	 */
	ensureDirectoryExists(directoryPath: string): void;

	/**
	 * Renames file/directory. This method throws error in case the original file name does not exist.
	 * @param {string} oldPath The original filename.
	 * @param {string} newPath New filename.
	 * @returns {string} void.
	 */
	rename(oldPath: string, newPath: string): void;

	/**
	 * Renames specified file to the specified name only in case it exists.
	 * Used to skip ENOENT errors when rename is called directly.
	 * @param {string} oldPath Path to original file that has to be renamed. If this file does not exists, no operation is executed.
	 * @param {string} newPath The path where the file will be moved.
	 * @return {boolean} True in case of successful rename. False in case the file does not exist.
	 */
	renameIfExists(oldPath: string, newPath: string): boolean

	/**
	 * Returns information about the specified file.
	 * In case the passed path is symlink, the returned information is about the original file.
	 * @param {string} path Path to file for which the information will be taken.
	 * @returns {IFsStats} Inforamation about the specified file.
	 */
	getFsStats(path: string): IFsStats;

	/**
	 * Returns information about the specified file.
	 * In case the passed path is symlink, the returned information is about the symlink itself.
	 * @param {string} path Path to file for which the information will be taken.
	 * @returns {IFsStats} Inforamation about the specified file.
	 */
	getLsStats(path: string): IFsStats;

	symlink(sourcePath: string, destinationPath: string, type: "file"): void;
	symlink(sourcePath: string, destinationPath: string, type: "dir"): void;
	symlink(sourcePath: string, destinationPath: string, type: "junction"): void;

	/**
	 * Creates a symbolic link.
	 * Symbolic links are interpreted at run time as if the contents of the
	 * link had been substituted into the path being followed to find a file
	 * or directory.
	 * @param {string} sourcePath The original path of the file/dir.
	 * @param {string} destinationPath The destination where symlink will be created.
	 * @param {string} @optional type "file", "dir" or "junction". Default is 'file'.
	 * Type option is only available on Windows (ignored on other platforms).
	 * Note that Windows junction points require the destination path to be absolute.
	 * When using 'junction', the target argument will automatically be normalized to absolute path.
	 * @returns {void}
	 */
	symlink(sourcePath: string, destinationPath: string, type?: string): void;

	createReadStream(path: string, options?: {
		flags?: string;
		encoding?: string;
		fd?: number;
		mode?: number;
		bufferSize?: number;
		start?: number;
		end?: number;
		highWaterMark?: number;
	}): NodeJS.ReadableStream;
	createWriteStream(path: string, options?: {
		flags?: string;
		encoding?: string;
		string?: string;
	}): any;

	/**
	 * Changes file mode of the specified file. In case it is a symlink, the original file's mode is modified.
	 * @param {string} path Filepath to be modified.
	 * @param {number | string} mode File mode.
	 * @returns {void}
	 */
	chmod(path: string, mode: number | string): void;

	setCurrentUserAsOwner(path: string, owner: string): Promise<void>;
	enumerateFilesInDirectorySync(directoryPath: string, filterCallback?: (file: string, stat: IFsStats) => boolean, opts?: { enumerateDirectories?: boolean, includeEmptyDirectories?: boolean }): string[];

	/**
	 * Hashes a file's contents.
	 * @param {string} fileName Path to file
	 * @param {Object} options algorithm and digest encoding. Default values are sha1 for algorithm and hex for encoding
	 * @return {Promise<string>} The computed shasum
	 */
	getFileShasum(fileName: string, options?: { algorithm?: string, encoding?: "latin1" | "hex" | "base64" }): Promise<string>;

	// shell.js wrappers
	/**
	 * @param (string) options Options, can be undefined or a combination of "-r" (recursive) and "-f" (force)
	 * @param (string[]) files files and direcories to delete
	 */
	rm(options: string, ...files: string[]): void;

	/**
	 * Deletes all empty parent directories.
	 * @param {string} directory The directory from which this method will start looking for empty parents.
	 * @returns {void}
	 */
	deleteEmptyParents(directory: string): void;
}

// duplicated from fs.Stats, because I cannot import it here
interface IFsStats {
	isFile(): boolean;
	isDirectory(): boolean;
	isBlockDevice(): boolean;
	isCharacterDevice(): boolean;
	isSymbolicLink(): boolean;
	isFIFO(): boolean;
	isSocket(): boolean;
	dev: number;
	ino: number;
	mode: number;
	nlink: number;
	uid: number;
	gid: number;
	rdev: number;
	size: number;
	blksize: number;
	blocks: number;
	atime: Date;
	mtime: Date;
	ctime: Date;
}

interface IOpener {
	open(filename: string, appname?: string): void;
}

interface IErrors {
	fail(formatStr: string, ...args: any[]): void;
	fail(opts: { formatStr?: string; errorCode?: number; suppressCommandHelp?: boolean }, ...args: any[]): void;
	failWithoutHelp(message: string, ...args: any[]): void;
	beginCommand(action: () => Promise<boolean>, printCommandHelp: () => Promise<boolean>): Promise<boolean>;
	verifyHeap(message: string): void;
	printCallStack: boolean;
}

interface ICommandOptions {
	disableAnalytics?: boolean;
	enableHooks?: boolean;
	disableCommandHelpSuggestion?: boolean;
}

declare const enum ErrorCodes {
	UNKNOWN = 127,
	INVALID_ARGUMENT = 128,
	RESOURCE_PROBLEM = 129,
	KARMA_FAIL = 130
}

interface IFutureDispatcher {
	run(): void;
	dispatch(action: () => Promise<void>): void;
}

interface ICommandDispatcher {
	dispatchCommand(): Promise<void>;
	completeCommand(): Promise<boolean>;
}

interface ICancellationService extends IDisposable {
	begin(name: string): Promise<void>;
	end(name: string): void;
}

interface IQueue<T> {
	enqueue(item: T): void;
	dequeue(): Promise<T>;
}

interface IChildProcess extends NodeJS.EventEmitter {
	exec(command: string, options?: any, execOptions?: IExecOptions): Promise<any>;
	execFile(command: string, args: string[]): Promise<any>;
	spawn(command: string, args?: string[], options?: any): any; // it returns child_process.ChildProcess you can safely cast to it
	spawnFromEvent(command: string, args: string[], event: string, options?: any, spawnFromEventOptions?: ISpawnFromEventOptions): Promise<ISpawnResult>;
	tryExecuteApplication(command: string, args: string[], event: string, errorMessage: string, condition?: (childProcess: any) => boolean): Promise<any>;
	/**
	 * This is a special case of the child_process.spawn() functionality for spawning Node.js processes.
	 * In addition to having all the methods in a normal ChildProcess instance, the returned object has a communication channel built-in.
	 * Note: Unlike the fork() POSIX system call, child_process.fork() does not clone the current process.
	 * @param {string} modulePath String The module to run in the child
	 * @param {string[]} args Array List of string arguments You can access them in the child with 'process.argv'.
	 * @param {string} options Object
	 * @return {child_process} ChildProcess object.
	 */
	fork(modulePath: string, args?: string[], options?: { cwd?: string, env?: any, execPath?: string, execArgv?: string[], silent?: boolean, uid?: number, gid?: number }): any;
}

interface IExecOptions {
	showStderr: boolean;
}

interface ISpawnResult {
	stderr: string;
	stdout: string;
	exitCode: number;
}

interface ISpawnFromEventOptions {
	throwError: boolean;
	emitOptions?: {
		eventName: string;
	}
}

interface IProjectHelper {
	projectDir: string;
	generateDefaultAppId(appName: string, baseAppId: string): string;
	sanitizeName(appName: string): string;
}

interface IPropertiesParser {
	parse(text: string): any;
	createEditor(filePath: string): Promise<any>;
	saveEditor(): Promise<void>;
	read(filePath: string): Promise<any>;
}

interface IDictionary<T> {
	[key: string]: T
}

interface IAnalyticsService {
	checkConsent(): Promise<void>;
	trackFeature(featureName: string): Promise<void>;
	trackException(exception: any, message: string): Promise<void>;
	setStatus(settingName: string, enabled: boolean, doNotTrackSetting?: boolean): Promise<void>;
	getStatusMessage(settingName: string, jsonFormat: boolean, readableSettingName: string): Promise<string>;
	isEnabled(settingName: string): Promise<boolean>;
	track(featureName: string, featureValue: string): Promise<void>;
	/**
	 * Tries to stop current eqatec monitor, clean it's state and remove the process.exit event handler.
	 * @param {string|number} code - Exit code as the method is used for process.exit event handler.
	 * @return void
	 */
	tryStopEqatecMonitor(code?: string | number): void;
}

interface IAllowEmpty {
	allowEmpty?: boolean
}

interface IPrompterOptions extends IAllowEmpty {
	defaultAction?: () => string
}

interface IPrompter extends IDisposable {
	get(schemas: IPromptSchema[]): Promise<any>;
	getPassword(prompt: string, options?: IAllowEmpty): Promise<string>;
	getString(prompt: string, options?: IPrompterOptions): Promise<string>;
	promptForChoice(promptMessage: string, choices: any[]): Promise<string>;
	confirm(prompt: string, defaultAction?: () => boolean): Promise<boolean>;
}

interface IAnalyticsSettingsService {
	canDoRequest(): Promise<boolean>;
	getUserId(): Promise<string>;
	getClientName(): string;
	getPrivacyPolicyLink(): string;
	/**
	 * Gets current user sessions count.
	 * @param {string} projectName The analytics project id for which the counter should be taken.
	 * @return {number} Number of user sessions.
	 */
	getUserSessionsCount(projectName: string): Promise<number>;

	/**
	 * Set the number of user sessions.
	 * @param {number} count The number that will be set for user sessions.
	 * @param {string} projectName The analytics project id for which the counter should be set.
	 * @return {Promise<void>}
	 */
	setUserSessionsCount(count: number, projectName: string): Promise<void>;
}

interface IHostCapabilities {
	capabilities: IDictionary<IHostCapability>;
}

interface IHostCapability {
	debugToolsSupported: boolean;
}

interface IAutoCompletionService {

	/**
	 * Enables command line autocompletion by creating a `.<cliname>rc` file and sourcing it in all profiles (.bash_profile, .bashrc, etc.).
	 * @returns {Promise<void>}
	 */
	enableAutoCompletion(): Promise<void>;

	/**
	 * Disables auto completion by removing the entries from all profiles.
	 * @returns {void}
	 */
	disableAutoCompletion(): void;

	/**
	 * Checks if autocompletion is enabled.
	 * @returns {boolean} true in case autocompletion is enabled in any file. false otherwise.
	 */
	isAutoCompletionEnabled(): boolean;

	/**
	 * Checks if obsolete autocompletion code exists in any profile file.
	 * @returns {boolean} true in case there's some old code in any profile file. false otherwise.
	 */
	isObsoleteAutoCompletionEnabled(): boolean;
}

interface IHooksService {
	hookArgsName: string;
	executeBeforeHooks(commandName: string, hookArguments?: IDictionary<any>): Promise<void>;
	executeAfterHooks(commandName: string, hookArguments?: IDictionary<any>): Promise<void>;
}

interface IHook {
	name: string;
	fullPath: string;
}

/**
 * Describes TypeScript compilation methods.
 */
interface ITypeScriptService {
	/**
	 * Transpiles specified files or all files in the project directory. The default passed options are overriden by the ones in tsconfig.json file. The options from tsconfig.json file are overriden by the passed compiler options.
	 * @param {string} projectDir: Specifies the directory of the project.
	 * @param {string[]} typeScriptFiles @optional The files that will be compiled.
	 * @param {string[]} definitionFiles @optional The definition files used for compilation.
	 * @param {ITypeScriptTranspileOptions} options @optional The transpilation options.
	 * @return {Promise<void>}
	 */
	transpile(projectDir: string, typeScriptFiles?: string[], definitionFiles?: string[], options?: ITypeScriptTranspileOptions): Promise<void>;

	/**
	 * Returns new object, containing all TypeScript and all TypeScript definition files.
	 * @param {string} projectDir The directory of the project which contains TypeScript files.
	 * @return {ITypeScriptFiles} all TypeScript and all TypeScript definition files.
	 */
	getTypeScriptFilesData(projectDir: string): ITypeScriptFiles

	/**
	 * Checks if the project language is TypeScript by enumerating all files and checking if there are at least one TypeScript file (.ts), that is not definition file(.d.ts)
	 * @param {string} projectDir The directory of the project.
	 * @return {boolean} true when the project contains .ts files and false otherwise.
	 */
	isTypeScriptProject(projectDir: string): boolean;

	/**
	 * Checks if the file is TypeScript file.
	 * @param {string} file The file name.
	 * @return {boolean} true when the file is TypeScript file.
	 */
	isTypeScriptFile(file: string): boolean;
}

interface IDynamicHelpService {
	/**
	 * Checks if current project's framework is one of the specified as arguments.
	 * @param args {string[]} Frameworks to be checked.
	 * @returns {boolean} True in case the current project's framework is one of the passed as args, false otherwise.
	 */
	isProjectType(...args: string[]): boolean;

	isPlatform(...args: string[]): boolean;

	/**
	 * Gives an object containing all required variables that can be used in help content and their values.
	 * @param {any} Object with one boolean property - `isHtml` - it defines if the help content is generated for html or for console help.
	 * @returs {IDictionary<any>} Key-value pairs of variables and their values.
	 */
	getLocalVariables(options: { isHtml: boolean }): IDictionary<any>;
}

/**
 * Describes cache information about proxy settings.
 */
interface IProxyCache {
	/**
<<<<<<< HEAD
	 * Whether to use proxy or not
	 */
	USE_PROXY: boolean;
	/**
=======
>>>>>>> f021e303
	 * Hostname of the proxy
	 */
	PROXY_HOSTNAME: string;
	/**
	 * Port of the proxy
	 */
	PROXY_PORT: number
}

/**
 * Describes standard username/password type credentials.
 */
interface ICredentials {
	username: string;
	password: string;
}

/**
 * Describes Service used for interaction with the OS' secure storage (Windows Credentials manager for example).
 */
interface ICredentialsService {
	/**
	 * Sets the provided credentials in the OS' secure storage.
	 * @param key {string} A key which can later be used to retrieve the credentials.
	 * @param credentials {ICredentials} Credentials to be stored.
	 * @returns {Promise<ICredentials>} The stored credentials.
	 */
	setCredentials(key: string, credentials: ICredentials): Promise<ICredentials>;
	/**
	 * Retrieves credentials from the OS' secure storage with the given key.
	 * @param key {string} A key based on which to retrieve the credentials.
	 * @returns {Promise<ICredentials>} The stored credentials.
	 */
	getCredentials(key: string): Promise<ICredentials>;
	/**
	 * Clears credentials from the OS' secure storage with the given key.
	 * @param key {string} A key based on which to clear the credentials.
	 * @returns {Promise<void>}
	 */
	clearCredentials(key: string): Promise<void>;
}

/**
 * Describes Service used for interaction with the proxy cache.
 */
interface IProxyService {
	/**
	 * Caches proxy data.
	 * @param cacheData {IProxyCache} Data to be cached.
	 * @returns {Promise<ICredentials>} The cache.
	 */
	setCache(cacheData: IProxyCache): IProxyCache;
	/**
	 * Retrieves proxy cache data.
	 * @returns {IProxyCache} The cache.
	 */
	getCache(): IProxyCache;
	/**
	 * Clears proxy cache data.
	 * @returns {void}
	 */
	clearCache(): void;
	/**
	 * Sets the provided proxy credentials in the OS' secure storage.
	 * @param credentials {ICredentials} Proxy credentials to be stored.
	 * @returns {Promise<ICredentials>} The stored proxy credentials.
	 */
	setCredentials(credentials: ICredentials): Promise<ICredentials>;
	/**
	 * Retrieves proxy credentials from the OS' secure storage with the given key.
	 * @returns {Promise<ICredentials>} The stored proxy credentials.
	 */
	getCredentials(): Promise<ICredentials>;
}

interface IDynamicHelpProvider {
	/**
	 * Checks if current project's framework is one of the specified as arguments.
	 * @param args {string[]} Frameworks to be checked.
	 * @returns {boolean} True in case the current project's framework is one of the passed as args, false otherwise.
	 */
	isProjectType(args: string[]): boolean;

	/**
	 * Gives an object containing all required variables that can be used in help content and their values.
	 * @param {any} Object with one boolean property - `isHtml` - it defines if the help content is generated for html or for console help.
	 * @returs {IDictionary<any>} Key-value pairs of variables and their values.
	 */
	getLocalVariables(options: { isHtml: boolean }): IDictionary<any>;
}

interface IMicroTemplateService {
	parseContent(data: string, options: { isHtml: boolean }): Promise<string>;
}

interface IHtmlHelpService {
	generateHtmlPages(): Promise<void>;

	/**
	 * Gets the help content for a specific command that should be shown on the terminal.
	 * @param {string} commandName Name of the command for which to read the help.
	 * @returns {Promise<string>} Help content of the command parsed with all terminal rules applied (stripped content that should be shown only for html help).
	 */
	getCommandLineHelpForCommand(commandName: string): Promise<string>;

	openHelpForCommandInBrowser(commandName: string): Promise<void>;
}

/**
 * Used to talk to xcode-select command-line tool.
 */
interface IXcodeSelectService {
	/**
	 * Get the path to Contents directory inside Xcode.app.
	 * With a default installation this path is /Applications/Xcode.app/Contents
	 * @return {Promise<string>}
	 */
	getContentsDirectoryPath(): Promise<string>;
	/**
	 * Get the path to Developer directory inside Xcode.app.
	 * With a default installation this path is /Applications/Xcode.app/Contents/Developer/
	 * @return {Promise<string>}
	 */
	getDeveloperDirectoryPath(): Promise<string>;
	/**
	 * Get version of the currently used Xcode.
	 * @return {Promise<IVersionData>}
	 */
	getXcodeVersion(): Promise<IVersionData>;
}

interface ILiveSyncServiceBase {
	/**
	 * If watch option is not specified executes full sync
	 * If watch option is specified executes partial sync
	 */
	sync(data: ILiveSyncData[], projectId: string, filePaths?: string[]): Promise<void>;

	/**
	 * Returns the `canExecute` method which defines if LiveSync operation can be executed on specified device.
	 * @param {string} platform Platform for which the LiveSync operation should be executed.
	 * @param {string} appIdentifier Application identifier.
	 * @param {(dev: Mobile.IDevice) => boolean} canExecute Base canExecute function that will be added to the predefined checks.
	 * @return {Promise<(dev: Mobile.IDevice) => boolean>} Function that returns boolean.
	 */
	getCanExecuteAction(platform: string, appIdentifier: string, canExecute?: (dev: Mobile.IDevice) => boolean): Promise<(dev: Mobile.IDevice) => boolean>;

	/**
	 * Gets LiveSync action that should be executed per device.
	 * @param {ILiveSyncData} data LiveSync data describing the LiveSync operation.
	 * @param {string[]} filesToSync Files that have to be synced.
	 * @param {Function} deviceFilesAction Custom action that has to be executed instead of just copying the files.
	 * @param {ILiveSyncOptions} liveSyncOptions Additional options for LiveSyncing
	 * @return {Function} Function that returns Promise<void>.
	 */
	getSyncAction(data: ILiveSyncData, filesToSync: string[], deviceFilesAction: (deviceAppData: Mobile.IDeviceAppData, device: Mobile.IDevice, localToDevicePaths: Mobile.ILocalToDevicePathData[]) => Promise<void>, liveSyncOptions: ILiveSyncOptions): (device: Mobile.IDevice) => Promise<void>;

	/**
	 * Gets LiveSync action that should be executed per device when files should be deleted.
	 * @param {ILiveSyncData} data LiveSync data describing the LiveSync operation.
	 * @return {Function} Function that returns Promise<void>.
	 */
	getSyncRemovedFilesAction(data: ILiveSyncData): (deviceAppData: Mobile.IDeviceAppData, device: Mobile.IDevice, localToDevicePaths: Mobile.ILocalToDevicePathData[]) => Promise<void>;
}

/**
 * Describes deletion options for a LiveSync operation
 */
interface ILiveSyncDeletionOptions {
	/**
	 * Defines if the LiveSync operation is for file deletion instead of addition.
	 * @type {boolean}
	 */
	isForDeletedFiles: boolean
}

/**
 * Describes additional options for LiveSyncing
 */
interface ILiveSyncOptions extends IProjectFilesConfig, ILiveSyncDeletionOptions {
	/**
	 * Defines if the LiveSync operation is for Companion app.
	 * @type {boolean}
	 */
	isForCompanionApp: boolean
}

interface ISyncBatch {
	/**
	 * Checks if there is a pending sync
	 */
	syncPending: boolean;
	/**
	 * Adds the file to the sync queue. All files from the queue will be pushed on the device after 250ms.
	 */
	addFile(file: string): void;
	syncFiles(syncAction: (filesToSync: string[]) => Promise<void>): Promise<void>;
}

interface ILiveSyncData {
	platform: string;
	/** Application identifier */
	appIdentifier: string;
	/** The path to a directory that contains prepared project files for sync */
	projectFilesPath: string;
	/** The path to a directory that is watched */
	syncWorkingDirectory: string;
	forceExecuteFullSync?: boolean;
	/** Additional configurations for which to get the information. The basic configurations are `debug` and `release`. */
	additionalConfigurations?: string[];
	/** Configurations for which to get the information. */
	configuration?: string;
	excludedProjectDirsAndFiles?: string[];
	/**
	 * Describes if the livesync action can be executed on specified device.
	 * The method is called for each device.
	 */
	canExecute?(device: Mobile.IDevice): boolean;
}

interface IDeviceLiveSyncServiceBase {
	/**
	 * Specifies some action that will be executed before every sync operation
	 */
	beforeLiveSyncAction?(deviceAppData: Mobile.IDeviceAppData): Promise<void>;

	debugService?: any;
}

interface IDeviceLiveSyncService extends IDeviceLiveSyncServiceBase {
	/**
	 * Refreshes the application's content on a device
	 */
	refreshApplication(deviceAppData: Mobile.IDeviceAppData, localToDevicePaths: Mobile.ILocalToDevicePathData[], forceExecuteFullSync: boolean): Promise<void>;
	/**
	 * Removes specified files from a connected device
	 */
	removeFiles(appIdentifier: string, localToDevicePaths: Mobile.ILocalToDevicePathData[]): Promise<void>;
	afterInstallApplicationAction?(deviceAppData: Mobile.IDeviceAppData, localToDevicePaths: Mobile.ILocalToDevicePathData[]): Promise<boolean>;
}

interface ISysInfoData {
	/** name and version of the CLI app itself */
	procInfo: string;

	// os stuff
	/** os platform flavour, reported by os.platform */
	platform: string;
	/** Full os name, like `uname -a` on unix, registry query on win */
	os: string;
	/** .net version, applicable to windows only */
	dotNetVer: string;
	/** The command shell in use, usually bash or cmd */
	shell: string;

	// node stuff
	/** node.js version, returned by `process.version` */
	nodeVer: string;
	/** npm version, returned by `npm -v` */
	npmVer: string;
	/** Process architecture, returned by `process.arch` */
	procArch: string;
	/** node-gyp version as returned by `node-gyp -v`*/
	nodeGypVer: string;

	// dependencies
	/** version of java, as returned by `java -version` */
	javaVer: string;
	/** Xcode version string as returned by `xcodebuild -version`. Valid only on Mac */
	xcodeVer: string;
	/** Version string of adb, as returned by `adb version` */
	adbVer: string;
	/** Whether iTunes is installed on the machine */
	itunesInstalled: boolean;
	/** Whether `emulator` executable can be run */
	emulatorInstalled: boolean;
	/** mono version, relevant on Mac only **/
	monoVer: string;
	/** git version string, as returned by `git --version` **/
	gitVer: string;
	/** gradle version string as returned by `gradle -v` **/
	gradleVer: string;
	/** javac version string as returned by `javac -version` **/
	javacVersion: string;
	/** pod version string, as returned by `pod --version` **/
	cocoapodVer: string;
	/** xcodeproj gem location, as returned by `which gem xcodeproj` **/
	xcodeprojGemLocation: string;
}

interface ISysInfo {
	/**
	 * Returns information for the current system.
	 * @param {string} pathToPackageJson Path to package.json of the CLI.
	 * @param {any} androidToolsInfo Defines paths to adb and android executables.
	 * @return {Promise<ISysInfoData>} Object containing information for current system.
	 */
	getSysInfo(pathToPackageJson: string, androidToolsInfo?: { pathToAdb: string }): Promise<ISysInfoData>;

	/** Returns Java version. **/
	getJavaVersion(): Promise<string>;

	/** Returns Java compiler version. **/
	getJavaCompilerVersion(): Promise<string>;

	/** Returns XCode version. **/
	getXCodeVersion(): Promise<string>;

	/** Returns node-gyp version. **/
	getNodeGypVersion(): Promise<string>;

	/** Returns XCode project gem location. **/
	getXCodeProjGemLocation(): Promise<string>;

	/** Returns if ITunes is installed or not. **/
	getITunesInstalled(): boolean;

	/** Returns Cocoapod version. **/
	getCocoapodVersion(): Promise<string>;

	/** Returns npm version. */
	getNpmVersion(): Promise<string>;
}

interface IHostInfo {
	isWindows: boolean;
	isWindows64: boolean;
	isWindows32: boolean;
	isDarwin: boolean;
	isLinux: boolean;
	isLinux64: boolean;
	dotNetVersion(): Promise<string>;
	isDotNet40Installed(message: string): Promise<boolean>;
}

interface GenericFunction<T> extends Function {
	(...args: any[]): T;
}

interface Function {
	$inject: {
		args: string[];
		name: string;
	};
}

/**
 * Extends Nodejs' Error interface.
 * The native interface already has name and message properties
 */
interface Error {
	/**
	 * Error's stack trace
	 * @type {string}
	 */
	stack?: string;
	/**
	 * Error's code - could be a string ('ENOENT'), as well as a number (127)
	 * @type {string|number}
	 */
	code?: string | number;
}

interface IRelease {
	release: boolean;
}

interface IDeviceIdentifier {
	device: string;
}

interface IJustLaunch {
	justlaunch: boolean;
}

interface IAvd {
	avd: string;
}

interface IAvailableDevices {
	availableDevices: boolean;
}

interface IProfileDir {
	profileDir: string;
}

interface ICommonOptions extends IRelease, IDeviceIdentifier, IJustLaunch, IAvd, IAvailableDevices, IProfileDir {
	argv: IYargArgv;
	validateOptions(commandSpecificDashedOptions?: IDictionary<IDashedOption>): void;
	options: IDictionary<any>;
	shorthands: string[];


	/**
	 * Project Configuration
	 */
	config: string[];
	log: string;
	verbose: boolean;
	path: string;
	version: boolean;
	help: boolean;
	json: boolean;
	watch: boolean;
	timeout: string;
	appid: string;
	geny: string;
	debugBrk: boolean;
	debugPort: number;
	start: boolean;
	stop: boolean;
	ddi: string; // the path to developer  disk image
	skipRefresh: boolean;
	file: string;
	analyticsClient: string;
	force: boolean;
	companion: boolean;
	emulator: boolean;
	sdk: string;
	template: string;
	certificate: string;
	certificatePassword: string;
	var: Object;
	default: Boolean;
	count: number;
	hooks: boolean;
	debug: boolean;
}

interface IYargArgv extends IDictionary<any> {
	_: string[];
	$0: string;
}

/**
 * Describes dashed option (starting with --) passed on the command line.
 * @interface
 */
interface IDashedOption {
	/**
	 * Type of the option. It can be string, boolean, Array, etc.
	 */
	type: string;
	/**
	 * Shorthand option passed on the command line with `-` sign, for example `-v`
	 */
	alias?: any;
	/**
	 * Defines if the options is mandatory or the number of mandatory arguments.
	 */
	demand?: any;
	/**
	 * @see demand
	 */
	required?: any;
	/**
	 * @see demand
	 */
	require?: any;
	/**
	 * Sets default value of the -- option if it is NOT passed on the command line.
	 */
	default?: any;
	/**
	 * Interpret the value as boolean, even if value is passed for it.
	 */
	boolean?: any;
	/**
	 * Interpret the value as string, especially useful when you have to preserve numbers leading zeroes.
	 */
	string?: any;
	/**
	 * Returns the count of the dashed options passed on the command line.
	 */
	count?: any;
	/**
	 * Describes the usage of option.
	 */
	describe?: any;
	/**
	 * No information about this option. Keep it here for backwards compatibility, but use describe instead.
	 */
	description?: any;
	/**
	 * @see describe
	 */
	desc?: any;
	/**
	 * Specifies either a single option key (string), or an array of options that must be followed by option values.
	 */
	requiresArg?: any;
}

/**
 * Verifies the host OS configuration and prints warnings to the users
 * Code behind of the "doctor" command
 * @interface
 */
interface IDoctorService {
	/**
	 * Verifies the host OS configuration and prints warnings to the users
	 * @param configOptions: defines if the result should be tracked by Analytics
	 * @returns {Promise<boolean>} true if at least one warning was printed
	 */
	printWarnings(configOptions?: { trackResult: boolean }): Promise<boolean>;
}

interface IUtils {
	getParsedTimeout(defaultTimeout: number): number;
	getMilliSecondsTimeout(defaultTimeout: number): number;
}

interface IBinaryPlistParser {
	parseFile(plistFilePath: string): Promise<any>;
}

interface IUserSettingsService extends UserSettings.IUserSettingsService {
	loadUserSettingsFile(): Promise<void>;
	saveSettings(data: IDictionary<{}>): Promise<void>;
}

/**
 *	Used for interaction with various resources located in a resources folder.
 *	@interface
 */
interface IResourceLoader {
	/**
	 * Get an absolute path to a resource based on a relative one.
	 * @param  {string} path Relative path to resource
	 * @return {string}      Absolute path to resource
	 */
	resolvePath(path: string): string;
	/**
	 * Opens a resource file for reading.
	 * @param  {string} path Relative path to resource
	 * @return {NodeJS.ReadableStream} Read stream to the resource file
	 */
	openFile(path: string): NodeJS.ReadableStream;

	readText(path: string): string;

	/**
	 * Reads the contents of a resource file in JSON format.
	 * @param  {string}       path Relative path to resource
	 * @return {any}      Object based on the JSON contents of the resource file.
	 */
	readJson(path: string): any;

	/**
	 * Returns the path to App_Resources folder, which contains all resources for a given application.
	 * @param  {string} framework The application's framework name
	 * @return {string}           The absolute path to App_Resources folder
	 */
	getPathToAppResources(framework: string): string;
}

interface IPluginVariablesHelper {
	getPluginVariableFromVarOption(variableName: string, configuration?: string): any;
	simplifyYargsObject(obj: any, configuration?: string): any;
}

/**
 * Used for getting strings for informational/error messages.
 */
interface IMessagesService {
	/**
	 * Array of the paths to the .json files containing all the messages.
	 * @type {string[]}
	 */
	pathsToMessageJsonFiles: string[];

	/**
	 * @param  {string} 	id		Message's key in corresponding messages json file, could be complex (e.g. 'iOS.iTunes.ConnectError').
	 * @param  {string[]} 	args	Additional arguments used when the message's value is a string format.
	 * @return {string}				The value found under the given id. If no value is found returns the id itself.
	 */
	getMessage(id: string, ...args: string[]): string;
}

/**
 * Describes generated code parts.
 */
interface IServiceContractClientCode {
	interfaceFile: string;
	implementationFile: string;
}

/**
 * Used for code generation.
 */
interface IServiceContractGenerator {
	/**
	 * Generate code implementation along with interface
	 * @param  {string}                              definitionsPath The path to the desired parent .d.ts file
	 * @return {Promise<IServiceContractClientCode>}                 The generated code parts
	 */
	generate(definitionsPath?: string): Promise<IServiceContractClientCode>;
}

/**
 * Describes Registry values returned from winreg
 */
interface IWinRegResult {
	/**
	 * The hostname, if it has been set in the options.
	 */
	host: string;

	/**
	 * The hive id, as specified in the options
	 */
	hive: string;
	/**
	 * The key, as specified in the options
	 */
	key: string;

	/**
	 * The name of the registry value
	 */
	name: string;

	/**
	 * One of the types:
	 * 	REG_SZ a string value
	 * 	REG_MULTI_SZ a multiline string value
	 * 	REG_EXPAND_SZ an expandable string value
	 * 	REG_DWORD a double word value (32 bit integer)
	 * 	REG_QWORD a quad word value (64 bit integer)
	 * 	REG_BINARY a binary value
	 * 	REG_NONE a value of unknown type
	 */
	type: string;

	/**
	 * A string containing the value
	 */
	value: string;
}

/**
 * Describes single registry available for search.
 */
interface IHiveId {
	/**
	 * Name of the registry that will be checked.
	 */
	registry: string;
}

/**
 * Describes available for search registry ids.
 */
interface IHiveIds {
	/**
	 * HKEY_LOCAL_MACHINE
	 */
	HKLM: IHiveId;

	/**
	 * HKEY_CURRENT_USER
	 */
	HKCU: IHiveId;

	/**
	 * HKEY_CLASSES_ROOT
	 */
	HKCR: IHiveId;

	/**
	 * HKEY_CURRENT_CONFIG
	 */
	HKCC: IHiveId;

	/**
	 * HKEY_USERS
	 */
	HKU: IHiveId;
}

/**
 * Defines reading values from registry. Wrapper for node-winreg module.s
 */
interface IWinReg {
	/**
	 * Gets specified value from the registry.
	 * The following options are processed by the Winreg constructor:
	 * @param {string} valueName Value that has to be checked in the registry.
	 * @param {IHiveId} hive The optional hive id, the default is HKLM.
	 * @param {string} key The optional key, the default is the root key
	 * @param {string} host The optional hostname, must start with the '\\' sequence
	 */
	getRegistryValue(valueName: string, hive?: IHiveId, key?: string, host?: string): Promise<IWinRegResult>;

	/**
	 * Gets object containing available registries for search.
	 */
	registryKeys: IHiveIds;
}

/**
 * Used to show indication that a process is running
 */
interface IProgressIndicator {
	/**
	 * Prints indication that a process is running
	 * @param  {Promise<T>}	promise		process
	 * @param  {number}			timeout		time interval for printing indication
	 * @param  {boolean}		options		whether to surpress the trailing new line printed after the process ends
	 * @return {Promise<T>}
	 */
	showProgressIndicator<T>(promise: Promise<T>, timeout: number, options?: { surpressTrailingNewLine?: boolean }): Promise<T>;
}

/**
 * Describes project file that should be livesynced
 */
interface IProjectFileInfo {
	/**
	 * Full path to the file that has to be livesynced.
	 */
	filePath: string;

	/**
	 * Filename that will be transefered on the device. This is the original filename with stripped platform and configuration names.
	 */
	onDeviceFileName: string;

	/**
	 * Defines if the file should be included in the transfer. For example when device is Android, files that contain iOS in the name should not be synced.
	 */
	shouldIncludeFile: boolean;
}

interface IProjectFilesManager {
	/**
	 * Enumerates all files and directories from the specified project files path.
	 */
	getProjectFiles(projectFilesPath: string, excludedProjectDirsAndFiles?: string[], filter?: (filePath: string, stat: IFsStats) => boolean, opts?: any): string[];
	/**
	 * Checks if the file is excluded
	 */
	isFileExcluded(filePath: string, excludedProjectDirsAndFiles?: string[]): boolean;
	/**
	 * Returns an object that maps every local file path to device file path
	 * If projectFiles parameter is not specified enumerates the files from the specified projectFilesPath
	 */
	createLocalToDevicePaths(deviceAppData: Mobile.IDeviceAppData, projectFilesPath: string, files: string[], excludedProjectDirsAndFiles: string[], projectFilesConfig?: IProjectFilesConfig): Promise<Mobile.ILocalToDevicePathData[]>;

	/**
	 * Handle platform specific files.
	 * @param {string} directoryPath Directory from which to start looking for platform specific files. All subdirectories will be included.
	 * @param {string} platform Mobile platform - only platform specific files for this platform will be included.
	 * @param {string[]} excludedDirs Directories which should be skipped.
	 * @returns {void}
	 */
	processPlatformSpecificFiles(directoryPath: string, platform: string, excludedDirs?: string[]): void;
}

interface IProjectFilesProvider {
	/**
	 * Checks if the file is excluded
	 */
	isFileExcluded(filePath: string): boolean;
	/**
	 * Performs local file path mapping
	 */
	mapFilePath(filePath: string, platform: string, projectData?: any): string;

	/**
	 * Returns information about file in the project, that includes file's name on device after removing platform or configuration from the name.
	 * @param {string} filePath Path to the project file.
	 * @param  {string} platform platform for which to get the information.
	 * @param  {IProjectFilesConfig} projectFilesConfig configuration for additional parsing
	 * @return {IProjectFileInfo}
	 */
	getProjectFileInfo(filePath: string, platform: string, projectFilesConfig?: IProjectFilesConfig): IProjectFileInfo;
	/**
	 * Parses file by removing platform or configuration from its name.
	 * @param {string} filePath Path to the project file.
	 * @return {string} Parsed file name or original file name in case it does not have platform/configuration in the filename.
	 */
	getPreparedFilePath(filePath: string): string;
}

/**
 * Describes configuration for additional parsing.
 */
interface IProjectFilesConfig {
	/**
	 * additional configurations for which to get the information. The basic configurations are `debug` and `release`.
	 * @type {string[]}
	 */
	additionalConfigurations?: string[];
	/**
	 * configuration for which to get information.
	 * @type {string}
	 */
	configuration?: string;
}

interface ILiveSyncProvider {
	/**
	 * Returns a dictionary that map platform to device specific livesync service
	 */
	deviceSpecificLiveSyncServices: IDictionary<any>;
	/**
	 * Builds the application and returns the package file path
	 */
	buildForDevice(device: Mobile.IDevice, projectData?: any): Promise<string>;
	/**
	 * Prepares the platform for sync
	 */
	preparePlatformForSync(platform: string, provision: any, projectData?: any): Promise<void>;

	/**
	 * Checks if the specified file can be fast synced.
	 */
	canExecuteFastSync(filePath: string, projectData?: any, platform?: string): boolean;

	transferFiles(deviceAppData: Mobile.IDeviceAppData, localToDevicePaths: Mobile.ILocalToDevicePathData[], projectFilesPath: string, isFullSync: boolean): Promise<void>;

	/**
	 * Returns a dictionary that map platform to platform specific livesync service.
	 */
	platformSpecificLiveSyncServices?: IDictionary<any>
}

/**
 * Describes imformation about the version of component
 */
interface IVersionInformation {
	/**
	 * Component name.
	 */
	componentName: string;
	/**
	 * The current version of the component if available.
	 */
	currentVersion?: string;
	/**
	 * The latest available version of the component.
	 */
	latestVersion: string;
}

interface IVersionData {
	major: string;
	minor: string;
	patch: string;
}

/**
 * Wrapper for net module of Node.js.
 */
interface INet {

	/**
	 * Get free port on your local machine.
	 * @return {Promise<number>} The port.
	 */
	getFreePort(): Promise<number>;
}

interface IProcessService {
	listenersCount: number;
	attachToProcessExitSignals(context: any, callback: () => void): void;
}

interface IPrintPluginsOptions {
	count?: number;
	showAllPlugins?: boolean;
}

interface IPrintPluginsService {
	printPlugins(pluginsSource: IPluginsSource, options: IPrintPluginsOptions): Promise<void>;
}

interface IPluginsSource {
	initialize(projectDir: string, keywords: string[]): Promise<void>;
	getPlugins(page: number, count: number): Promise<IBasicPluginInformation[]>;
	getAllPlugins(): Promise<IBasicPluginInformation[]>;
	hasPlugins(): boolean;
}

interface IBasicPluginInformation {
	/**
	 * The plugin's name
	 * @type {string}
	 */
	name: string;

	/**
	 * The plugin's description
	 * @type {string}
	 */
	description?: string;

	/**
	 * The plugin's version in the form of Major.Minor.Patch
	 * @type {string}
	 */
	version: string;

	/**
	 * Variables used by the plugin.
	 * @type {any[]}
	 */
	variables?: any[];

	/**
	 * The plugin's author
	 * @type {string}
	 */
	author?: string;
}

interface IDependencyInformation {
	name: string;
	version?: string;
}

/**
 * Defines an object, containing all TypeScript files (.ts) within project and all TypeScript definition files (.d.ts).
 * TypeScript files are all files ending with .ts, so if there are any definition files, they will be placed in both
 * TypeScript files and definitionFiles collections.
 */
interface ITypeScriptFiles {
	definitionFiles: string[],
	typeScriptFiles: string[]
}

interface ITypeScriptCompilerOptions {
	/**
	 * Specify the codepage to use when opening source files.
	 */
	codePage?: number;

	/**
	 * Generates corresponding .d.ts file.
	 */
	declaration?: boolean;

	/**
	 * Specifies the location where debugger should locate map files instead of generated locations.
	 */
	mapRoot?: string;

	/**
	 * Specify module code generation: 'commonjs' or 'amd'.
	 */
	module?: string;

	/**
	 * Warn on expressions and declarations with an implied 'any' type.
	 */
	noImplicitAny?: boolean;

	/**
	 * Concatenate and emit output to single file.
	 */
	outFile?: string;

	/**
	 * Redirect output structure to the directory.
	 */
	outDir?: string;

	/**
	 * Do not emit comments to output.
	 */
	removeComments?: boolean;

	/**
	 * Generates corresponding .map file.
	 */
	sourceMap?: boolean;

	/**
	 * Specifies the location where debugger should locate TypeScript files instead of source locations.
	 */
	sourceRoot?: string;

	/**
	 * Specify ECMAScript target version: 'ES3' (default), or 'ES5'.
	 */
	target?: string;

	/**
	 * Do not emit outputs if any errors were reported.
	 */
	noEmitOnError?: boolean;

	[key: string]: any;
}

/**
 * Describes the properties in tsconfig.json file.
 */
interface ITypeScriptConfig {
	compilerOptions: ITypeScriptCompilerOptions;
	files?: string[];
	exclude?: string[];
}

/**
 * Describes the options for transpiling TypeScript files.
 */
interface ITypeScriptTranspileOptions {
	/**
	 * Describes the options in tsconfig.json file.
	 */
	compilerOptions?: ITypeScriptCompilerOptions;

	/**
	 * The default options which will be used if there is no tsconfig.json file.
	 */
	defaultCompilerOptions?: ITypeScriptCompilerOptions;

	/**
	 * Path to the default .d.ts files.
	 */
	pathToDefaultDefinitionFiles?: string;

	/**
	 * Use the typescript compiler which is installed localy for the project.
	 */
	useLocalTypeScriptCompiler?: boolean;
}

/**
 * Proxy settings required for http request.
 */
interface IProxySettings {
	/**
	 * Hostname of the machine used for proxy.
	 */
	hostname: string;

	/**
	 * Port of the machine used for proxy that allows connections.
	 */
	port: string;
}

/**
 * Describes operating system-related utility methods
 */
interface IOsInfo {
	/**
	 * Returns a string identifying the operating system name.
	 * @return {string} A string identifying the operating system name.
	 */
	type(): string;

	/**
	 * Returns a string identifying the operating system release.
	 * @return {string} A string identifying the operating system release.
	 */
	release(): string;
}

interface IPromiseActions<T> {
	resolve(value?: T | PromiseLike<T>): void;
	reject(reason?: any): void;
	isResolved(): boolean;
}

interface IDeferPromise<T> extends IPromiseActions<T> {
	isRejected(): boolean;
	isPending(): boolean;
	promise: Promise<T>;
}<|MERGE_RESOLUTION|>--- conflicted
+++ resolved
@@ -658,13 +658,6 @@
  */
 interface IProxyCache {
 	/**
-<<<<<<< HEAD
-	 * Whether to use proxy or not
-	 */
-	USE_PROXY: boolean;
-	/**
-=======
->>>>>>> f021e303
 	 * Hostname of the proxy
 	 */
 	PROXY_HOSTNAME: string;
