--- conflicted
+++ resolved
@@ -44,32 +44,13 @@
 		delete options.pipeTo;
 
 		const proxyCache = this.$proxyService.getCache();
-<<<<<<< HEAD
-		let proto = proxyCache && proxyCache.USE_PROXY ? "http" : requestProto;
-=======
 		let proto = proxyCache ? "http" : requestProto;
->>>>>>> f021e303
 		let http = require(proto);
 
 		options.headers = options.headers || {};
 		let headers = options.headers;
 
-<<<<<<< HEAD
-		if (proxySettings || (proxyCache && proxyCache.USE_PROXY)) {
-			const proxyCredentials = await this.$proxyService.getCredentials();
-			options.path = requestProto + "://" + options.host + options.path;
-			headers.Host = options.host;
-			options.host = (proxySettings && proxySettings.hostname) || proxyCache.PROXY_HOSTNAME;
-			options.port = (proxySettings && proxySettings.port) || proxyCache.PROXY_PORT;
-			if (proxyCredentials && proxyCredentials.username && proxyCredentials.password) {
-				headers["Proxy-Authorization"] = "Basic " + new Buffer(`${proxyCredentials.username}:${proxyCredentials.password}`).toString('base64');
-			}
-
-			this.$logger.trace("Using proxy with host: %s, port: %d, path is: %s", options.host, options.port, options.path);
-		}
-=======
 		await this.useProxySettings(proxySettings, proxyCache, options, headers, requestProto);
->>>>>>> f021e303
 
 		if (!headers.Accept || headers.Accept.indexOf("application/json") < 0) {
 			if (headers.Accept) {
@@ -246,17 +227,10 @@
 	}
 
 	private getErrorMessage(response: Server.IRequestResponseData, body: string): string {
-<<<<<<< HEAD
-		if (response.statusCode === 407) {
-			const clientNameLowerCase = this.$staticConfig.CLIENT_NAME.toLowerCase();
-			return `Your proxy requires a username and password. You can run ${EOL}\t${clientNameLowerCase} proxy set <hostname> <port> <username> <password>.${EOL}In order to supply ${clientNameLowerCase} with the credentials needed.`;
-		} else if (response.statusCode === 402) {
-=======
 		if (response.statusCode === HttpStatusCodes.PROXY_AUTHENTICATION_REQUIRED) {
 			const clientNameLowerCase = this.$staticConfig.CLIENT_NAME.toLowerCase();
 			return `Your proxy requires authentication. You can run ${EOL}\t${clientNameLowerCase} proxy set <hostname> <port> <username> <password>.${EOL}In order to supply ${clientNameLowerCase} with the credentials needed.`;
 		} else if (response.statusCode === HttpStatusCodes.PAYMENT_REQUIRED) {
->>>>>>> f021e303
 			let subscriptionUrl = util.format("%s://%s/appbuilder/account/subscription", this.$config.AB_SERVER_PROTO, this.$config.AB_SERVER);
 			return util.format("Your subscription has expired. Go to %s to manage your subscription. Note: After you renew your subscription, " +
 				"log out and log back in for the changes to take effect.", subscriptionUrl);
