--- conflicted
+++ resolved
@@ -6,19 +6,12 @@
 General commands:
     help <command>                  Shows additional information about the commands in this list.
 
-<<<<<<< HEAD
-    create                          Creates a new NativeScript project with given project name and application identifier.
-    platform add                    Creates a new platform specific project.
-    platform list                   Lists all available and all installed platforms.
-    platform remove                 Removes the platform specific project.
-    prepare                         Copies files for specified platform, so that the project is ready to build in platform specific SDK.
-=======
     create                          Creates a new project for native development with NativeScript.
     platform add                    Configures the current project to target the selected platform.
     platform list                   Lists all target platforms for the current project.
+    platform remove                 Removes the platform specific project.
     prepare                         Copies cross-platform content to the subdirectory for the selected target platform. 
                                     This lets you build the project with the SDK for the selected platform.
->>>>>>> 572252aa
     build                           Builds the project for the selected target platform and produces an application package.
     run                             Runs your project on a connected device. This is shorthand for prepare, build, and deploy.
 
@@ -69,14 +62,9 @@
 You must run the platform command with a related command.
 
 <Command> is a related command that extends the platform command. You can run the following related commands:
-<<<<<<< HEAD
-    list - Lists all available and installed platforms.
-    add - Enables a project with deployment capabilities for the specified platform
-    remove - Removes the deployment capabilities of a project for the specified platform
-=======
     list - Lists all target platforms for the current project.
     add - Configures the current project to target the selected platform.
->>>>>>> 572252aa
+    remove - Removes the deployment capabilities of a project for the specified platform
 
 --[/]--
 
@@ -98,11 +86,14 @@
     $ tns platform add android
     $ tns platform add ios
 
-<<<<<<< HEAD
-Creates a new platform specific project. The current version of the Telerik NativeScript has support for
-iOS and Android projects. Android projects can be created on Linux, Windows and Mac machines. iOS projects
-can only be created on a Mac machine.
+Configures the current project to target the selected platform. In this version of Telerik NativeScript, 
+you can target iOS and Android, based on your system. You need to have your system configured for development with the target 
+platform.
+On Windows systems, you can target Android. 
+On OS X systems, you can target Android and iOS.
 
+When you add a target platform, the Telerik NativeScript CLI adds a corresponding platform-specific subdirectory under the platforms
+directory. This platform-specific directory contains the necessary files to let you build your project for the target platform.
 --[/]--
 
 --[platform|remove]--
@@ -116,16 +107,6 @@
 
 Removes the deployment capabilities of a project for the specified platform.
 
-=======
-Configures the current project to target the selected platform. In this version of Telerik NativeScript, 
-you can target iOS and Android, based on your system. You need to have your system configured for development with the target 
-platform.
-On Windows systems, you can target Android. 
-On OS X systems, you can target Android and iOS.
-
-When you add a target platform, the Telerik NativeScript CLI adds a corresponding platform-specific subdirectory under the platforms
-directory. This platform-specific directory contains the necessary files to let you build your project for the target platform.
->>>>>>> 572252aa
 --[/]--
 
 --[prepare]--
