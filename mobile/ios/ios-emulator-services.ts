--- conflicted
+++ resolved
@@ -17,13 +17,9 @@
 		private $mobileHelper: Mobile.IMobileHelper,
 		private $devicePlatformsConstants: Mobile.IDevicePlatformsConstants,
 		private $hostInfo: IHostInfo,
-<<<<<<< HEAD
-		private $options: ICommonOptions) { }
-=======
-		private $options: IOptions,
+		private $options: ICommonOptions,
 		private $fs: IFileSystem,
 		private $bplistParser: IBinaryPlistParser) { }
->>>>>>> 137970b1
 
 	public checkDependencies(): IFuture<void> {
 		return (() => {
